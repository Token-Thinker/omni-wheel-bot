--- conflicted
+++ resolved
@@ -55,13 +55,9 @@
 }
 
 /// Manages I2C devices including PWM motor controller and IMU.
-<<<<<<< HEAD
 pub struct I2CDevices<'a, I2C>
 {
     #[allow(dead_code)]
-=======
-pub struct I2CDevices<'a, I2C> {
->>>>>>> 943a5d16
     i2c: &'a RefCell<I2C>,
     pwm: Pca9685<RefCellDevice<'a, I2C>>,
     imu: Icm42670<RefCellDevice<'a, I2C>>,
